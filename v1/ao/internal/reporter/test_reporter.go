--- conflicted
+++ resolved
@@ -163,13 +163,9 @@
 	return false
 }
 
-// IsReady checks the state of the reporter and may wait for up to the specified
-// duration until it becomes ready.
-<<<<<<< HEAD
+// IsReady checks and wait for the reporter becomes ready or until the context
+// is canceled.
 func (r *TestReporter) IsReady(ctx context.Context) bool {
-=======
-func (r *TestReporter) IsReady(timeout time.Duration) bool {
->>>>>>> c3f10e43
 	return true
 }
 

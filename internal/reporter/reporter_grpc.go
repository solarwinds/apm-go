--- conflicted
+++ resolved
@@ -90,7 +90,6 @@
 	// These are hard-coded parameters for the gRPC reporter. Any of them become
 	// configurable in future versions will be moved to package config.
 	// TODO: use time.Time
-<<<<<<< HEAD
 	grpcPingIntervalDefault  = 20               // default interval for keep alive pings in seconds
 	grpcRetryDelayInitial    = 500              // initial connection/send retry delay in milliseconds
 	grpcRetryDelayMultiplier = 1.5              // backoff multiplier for unsuccessful retries
@@ -99,18 +98,6 @@
 	grpcRedirectMax          = 20               // max allowed collector redirects
 	grpcRetryLogThreshold    = 10               // log prints after this number of retries (about 56.7s)
 	grpcMaxRetries           = 20               // The message will be dropped after this number of retries
-=======
-	grpcGetAndUpdateSettingsIntervalDefault = 30               // default settings retrieval interval in seconds
-	grpcSettingsTimeoutCheckIntervalDefault = 10               // default check interval for timed out settings in seconds
-	grpcPingIntervalDefault                 = 20               // default interval for keep alive pings in seconds
-	grpcRetryDelayInitial                   = 500              // initial connection/send retry delay in milliseconds
-	grpcRetryDelayMultiplier                = 1.5              // backoff multiplier for unsuccessful retries
-	grpcRetryDelayMax                       = 60               // max connection/send retry delay in seconds
-	grpcCtxTimeout                          = 10 * time.Second // gRPC method invocation timeout in seconds
-	grpcRedirectMax                         = 20               // max allowed collector redirects
-	grpcRetryLogThreshold                   = 10               // log prints after this number of retries (about 56.7s)
-	grpcMaxRetries                          = 20               // The message will be dropped after this number of retries
->>>>>>> 7441838e
 )
 
 // everything needed for a GRPC connection
@@ -228,15 +215,8 @@
 }
 
 type grpcReporter struct {
-<<<<<<< HEAD
 	conn                  *grpcConnection // used for all RPC calls
 	collectMetricInterval int32           // metrics flush interval in seconds
-=======
-	conn                         *grpcConnection // used for all RPC calls
-	collectMetricInterval        int32           // metrics flush interval in seconds
-	getAndUpdateSettingsInterval int             // settings retrieval interval in seconds
-	settingsTimeoutCheckInterval int             // check interval for timed out settings in seconds
->>>>>>> 7441838e
 
 	serviceKey      *uatomic.String // service key
 	otelServiceName string
@@ -318,13 +298,7 @@
 	r := &grpcReporter{
 		conn: grpcConn,
 
-<<<<<<< HEAD
 		collectMetricInterval: metrics.ReportingIntervalDefault,
-=======
-		collectMetricInterval:        metrics.ReportingIntervalDefault,
-		getAndUpdateSettingsInterval: grpcGetAndUpdateSettingsIntervalDefault,
-		settingsTimeoutCheckInterval: grpcSettingsTimeoutCheckIntervalDefault,
->>>>>>> 7441838e
 
 		serviceKey:      uatomic.NewString(config.GetServiceKey()),
 		otelServiceName: otelServiceName,
@@ -390,13 +364,8 @@
 	// and reports incoming events to the collector using GRPC
 	go r.statusSender()
 
-<<<<<<< HEAD
 	// start up long-running goroutine periodicTasks() which to periodically
 	// collectMetrics() etc
-=======
-	// start up long-running goroutine periodicTasks() which kicks off periodic tasks like
-	// collectMetrics() and getAndUpdateSettings()
->>>>>>> 7441838e
 	if !periodicTasksDisabled {
 		go r.periodicTasks()
 	}
@@ -583,43 +552,21 @@
 	return c.connect()
 }
 
-<<<<<<< HEAD
 // long-running goroutine that kicks off periodic tasks like collectMetrics()
-=======
-// long-running goroutine that kicks off periodic tasks like collectMetrics() and getAndUpdateSettings()
->>>>>>> 7441838e
 func (r *grpcReporter) periodicTasks() {
 	defer log.Info("periodicTasks goroutine exiting.")
 
 	// set up tickers
 	collectMetricsTicker := time.NewTimer(r.collectMetricsNextInterval())
-<<<<<<< HEAD
 
 	defer func() {
 		collectMetricsTicker.Stop()
-=======
-	getAndUpdateSettingsTicker := time.NewTimer(0)
-	settingsTimeoutCheckTicker := time.NewTimer(time.Duration(r.settingsTimeoutCheckInterval) * time.Second)
-
-	defer func() {
-		collectMetricsTicker.Stop()
-		getAndUpdateSettingsTicker.Stop()
-		settingsTimeoutCheckTicker.Stop()
->>>>>>> 7441838e
 		r.conn.pingTicker.Stop()
 	}()
 
 	// set up 'ready' channels to indicate if a goroutine has terminated
 	collectMetricsReady := make(chan bool, 1)
-<<<<<<< HEAD
 	collectMetricsReady <- true
-=======
-	getAndUpdateSettingsReady := make(chan bool, 1)
-	settingsTimeoutCheckReady := make(chan bool, 1)
-	collectMetricsReady <- true
-	getAndUpdateSettingsReady <- true
-	settingsTimeoutCheckReady <- true
->>>>>>> 7441838e
 
 	for {
 		// Exit if the reporter's done channel is closed.
@@ -653,27 +600,6 @@
 				go r.collectMetrics(collectMetricsReady)
 			default:
 			}
-<<<<<<< HEAD
-=======
-		case <-getAndUpdateSettingsTicker.C: // get settings from collector
-			// set up ticker for next round
-			getAndUpdateSettingsTicker.Reset(time.Duration(r.getAndUpdateSettingsInterval) * time.Second)
-			select {
-			case <-getAndUpdateSettingsReady:
-				// only kick off a new goroutine if the previous one has terminated
-				go r.getAndUpdateSettings(getAndUpdateSettingsReady)
-			default:
-			}
-		case <-settingsTimeoutCheckTicker.C: // check for timed out settings
-			// set up ticker for next round
-			settingsTimeoutCheckTicker.Reset(time.Duration(r.settingsTimeoutCheckInterval) * time.Second)
-			select {
-			case <-settingsTimeoutCheckReady:
-				// only kick off a new goroutine if the previous one has terminated
-				go r.checkSettingsTimeout(settingsTimeoutCheckReady)
-			default:
-			}
->>>>>>> 7441838e
 		case <-r.conn.pingTicker.C: // ping on event connection (keep alive)
 			// set up ticker for next round
 			r.conn.resetPing()
